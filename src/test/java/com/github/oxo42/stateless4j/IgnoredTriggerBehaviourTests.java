package com.github.oxo42.stateless4j;

import org.junit.Assert;
import org.junit.Test;

import com.github.oxo42.stateless4j.delegates.FuncBoolean;
import com.github.oxo42.stateless4j.triggers.IgnoredTriggerBehaviour;
import static org.junit.Assert.assertFalse;

public class IgnoredTriggerBehaviourTests {
<<<<<<< HEAD
    public static FuncBoolean returnTrue = new FuncBoolean() {

        public boolean call() {
=======

    public static Func<Boolean> returnTrue = new Func<Boolean>() {

        @Override
        public Boolean call() {
>>>>>>> d4c4092d
            return true;
        }
    };

    public static FuncBoolean returnFalse = new FuncBoolean() {

<<<<<<< HEAD
        public boolean call() {
=======
        @Override
        public Boolean call() {
>>>>>>> d4c4092d
            return false;
        }
    };

    @Test
    public void StateRemainsUnchanged() {
        IgnoredTriggerBehaviour<State, Trigger> ignored = new IgnoredTriggerBehaviour<>(Trigger.X, returnTrue);
        assertFalse(ignored.resultsInTransitionFrom(State.B, new Object[0], new OutVar<State>()));
    }

    @Test
    public void ExposesCorrectUnderlyingTrigger() {
        IgnoredTriggerBehaviour<State, Trigger> ignored = new IgnoredTriggerBehaviour<>(Trigger.X, returnTrue);
        Assert.assertEquals(Trigger.X, ignored.getTrigger());
    }

    @Test
    public void WhenGuardConditionFalse_IsGuardConditionMetIsFalse() {
        IgnoredTriggerBehaviour<State, Trigger> ignored = new IgnoredTriggerBehaviour<>(Trigger.X, returnFalse);
        Assert.assertFalse(ignored.isGuardConditionMet());
    }

    @Test
    public void WhenGuardConditionTrue_IsGuardConditionMetIsTrue() {
        IgnoredTriggerBehaviour<State, Trigger> ignored = new IgnoredTriggerBehaviour<>(Trigger.X, returnTrue);
        Assert.assertTrue(ignored.isGuardConditionMet());
    }
}<|MERGE_RESOLUTION|>--- conflicted
+++ resolved
@@ -8,29 +8,19 @@
 import static org.junit.Assert.assertFalse;
 
 public class IgnoredTriggerBehaviourTests {
-<<<<<<< HEAD
+    
     public static FuncBoolean returnTrue = new FuncBoolean() {
 
+        @Override
         public boolean call() {
-=======
-
-    public static Func<Boolean> returnTrue = new Func<Boolean>() {
-
-        @Override
-        public Boolean call() {
->>>>>>> d4c4092d
             return true;
         }
     };
 
     public static FuncBoolean returnFalse = new FuncBoolean() {
 
-<<<<<<< HEAD
+        @Override
         public boolean call() {
-=======
-        @Override
-        public Boolean call() {
->>>>>>> d4c4092d
             return false;
         }
     };
