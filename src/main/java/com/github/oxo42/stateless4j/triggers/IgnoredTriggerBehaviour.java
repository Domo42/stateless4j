--- conflicted
+++ resolved
@@ -1,28 +1,15 @@
 package com.github.oxo42.stateless4j.triggers;
 
-<<<<<<< HEAD
+import com.github.oxo42.stateless4j.OutVar;
 import com.github.oxo42.stateless4j.delegates.FuncBoolean;
 
 public class IgnoredTriggerBehaviour<TState, TTrigger> extends TriggerBehaviour<TState, TTrigger> {
     public IgnoredTriggerBehaviour(TTrigger trigger, FuncBoolean guard) {
-=======
-import com.github.oxo42.stateless4j.OutVar;
-import com.github.oxo42.stateless4j.delegates.Func;
-
-public class IgnoredTriggerBehaviour<TState, TTrigger> extends TriggerBehaviour<TState, TTrigger> {
-
-    public IgnoredTriggerBehaviour(TTrigger trigger, Func<Boolean> guard) {
->>>>>>> d4c4092d
         super(trigger, guard);
     }
 
     @Override
-<<<<<<< HEAD
-    public TState resultsInTransitionFrom(TState source, Object... args) {
-        throw new IllegalStateException();
-=======
     public boolean resultsInTransitionFrom(TState source, Object[] args, OutVar<TState> dest) {
         return false;
->>>>>>> d4c4092d
     }
 }